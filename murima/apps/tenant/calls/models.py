from django.db import models

# Create your models here.
# asterisk_app/models.py
from django.db import models
from django.conf import settings
import secrets
import string


class AsteriskExtension(models.Model):
    user = models.OneToOneField(
        settings.AUTH_USER_MODEL, 
        on_delete=models.CASCADE,
        related_name='asterisk_extension'
    )
    extension_number = models.CharField(max_length=20, unique=True)
    username = models.CharField(max_length=50, unique=True)
    password = models.CharField(max_length=100)
    tenant = models.ForeignKey(
<<<<<<< HEAD
        'users.Tenant',  # Adjust this to your actual Tenant model path
=======
        'tenants.Tenant',  # Adjust this to your actual Tenant model path
>>>>>>> cf20f049
        on_delete=models.CASCADE,
        related_name='asterisk_extensions'
    )
    is_active = models.BooleanField(default=True)
    created_at = models.DateTimeField(auto_now_add=True)
    updated_at = models.DateTimeField(auto_now=True)
    
    # Asterisk specific fields
    asterisk_created = models.BooleanField(default=False)
    asterisk_error = models.TextField(blank=True, null=True)
    
    class Meta:
        db_table = 'asterisk_extensions'
        verbose_name = 'Asterisk Extension'
        verbose_name_plural = 'Asterisk Extensions'
    
    def __str__(self):
        return f"{self.user.email} - {self.extension_number}"
    
    @classmethod
    def generate_extension_number(cls, tenant_id):
        """Generate unique extension number for tenant"""
        # Start with tenant-specific prefix (e.g., tenant_id + base)
        base_number = 1000 + (tenant_id * 1000)
        
        # Find the next available number
        existing_extensions = cls.objects.filter(
            tenant_id=tenant_id
        ).values_list('extension_number', flat=True)
        
        for i in range(100):  # Support up to 100 extensions per tenant
            candidate = str(base_number + i)
            if candidate not in existing_extensions:
                return candidate
        
        raise ValueError(f"No available extension numbers for tenant {tenant_id}")
    
    @classmethod
    def generate_credentials(cls):
        """Generate random username and password"""
        # Username: 8 characters alphanumeric
        username = ''.join(secrets.choice(string.ascii_lowercase + string.digits) for _ in range(8))
        
        # Password: 12 characters with special chars
        password_chars = string.ascii_letters + string.digits + "!@#$%^&*"
        password = ''.join(secrets.choice(password_chars) for _ in range(12))
        
        return username, password<|MERGE_RESOLUTION|>--- conflicted
+++ resolved
@@ -18,11 +18,7 @@
     username = models.CharField(max_length=50, unique=True)
     password = models.CharField(max_length=100)
     tenant = models.ForeignKey(
-<<<<<<< HEAD
-        'users.Tenant',  # Adjust this to your actual Tenant model path
-=======
         'tenants.Tenant',  # Adjust this to your actual Tenant model path
->>>>>>> cf20f049
         on_delete=models.CASCADE,
         related_name='asterisk_extensions'
     )
