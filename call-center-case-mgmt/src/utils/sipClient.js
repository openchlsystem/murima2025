--- conflicted
+++ resolved
@@ -1,27 +1,16 @@
 // src/utils/sipClient.js
 import JsSIP from 'jssip';
 
-<<<<<<< HEAD
 let ua = null;
 let activeSession = null;
 let incomingSession = null;
 let eventListeners = {};
 let isRegistered = false;
 let iceServers = [
-=======
-// Global SIP variables
-let ua = null; // User Agent
-let activeSession = null; // Ongoing call session
-let incomingSession = null; // Incoming call session
-let eventListeners = {}; // Registered event handlers
-let isInQueue = false; // Queue registration status
-let iceServers = [ // Default ICE servers
->>>>>>> 70b39cf7
     { urls: 'stun:stun.l.google.com:19302' },
     { urls: 'stun:stun1.l.google.com:19302' }
 ];
 
-<<<<<<< HEAD
 // Test server connection - Check if Asterisk server is accessible
 export const testServerConnection = async (websocketURL) => {
     return new Promise((resolve) => {
@@ -103,24 +92,10 @@
         } catch (error) {
             console.error('SIP initialization failed:', error);
             reject(error);
-=======
-/**
- * Initializes the SIP client using JsSIP and sets up the WebSocket connection.
- * Handles basic transport-level errors.
- */
-export function initSIP({ Desc, sipUri, password, websocketURL, debug = false }) {
-    try {
-        const connectionDetails = { Desc, sipUri, password, websocketURL, debug };
-        console.log('Initializing SIP with:', connectionDetails);
-
-        if (!sipUri || !password || !websocketURL) {
-            throw new Error('Missing required SIP connection parameters');
->>>>>>> 70b39cf7
-        }
-    });
-}
-
-<<<<<<< HEAD
+        }
+    });
+}
+
 // Set up User Agent events
 function setupUAEvents() {
     // Extension registration events
@@ -141,23 +116,6 @@
         isRegistered = false;
         eventListeners['onRegistrationFailed']?.(data);
     });
-=======
-        const socket = new JsSIP.WebSocketInterface(websocketURL, {
-            useSipCreds: true,
-            connectionTimeout: 10000,
-            maxReconnectionAttempts: 5,
-            reconnectionTimeout: 10000,
-            binaryType: 'arraybuffer',
-            keepAliveInterval: 30000
-        });
-
-        const config = {
-            sockets: [socket],
-            uri: sipUri,
-            password: password,
-            realm: '172.31.11.85'
-        };
->>>>>>> 70b39cf7
 
     // Handle incoming calls
     ua.on('newRTCSession', (session) => {
@@ -169,7 +127,6 @@
         }
     });
 
-<<<<<<< HEAD
     // Connection events
     ua.on('connected', () => {
         console.log('SIP UA connected to server');
@@ -305,67 +262,6 @@
 }
 
 // Answer incoming call
-=======
-        // Listen for transport errors
-        ua.on('transportError', (error) => {
-            console.error('Transport Error:', error);
-            eventListeners['onTransportError']?.(error);
-        });
-
-        return true;
-    } catch (error) {
-        console.error('SIP Init Failed:', error);
-        setTimeout(() => initSIP({ sipUri, password, websocketURL, debug }), 5000);
-        throw error;
-    }
-}
-
-/**
- * Registers the user agent and joins a call queue, optionally with a queue number.
- */
-export function joinQueue(queueNumber = '') {
-    if (!ua) throw new Error('SIP client not initialized');
-
-    const options = {
-        extraHeaders: queueNumber ? [`X-Queue: ${queueNumber}`] : []
-    };
-
-    ua.register(options)
-        .then(() => {
-            isInQueue = true;
-            console.log('Joined queue successfully');
-            eventListeners['onQueueJoined']?.();
-        })
-        .catch(error => {
-            console.error('Failed to join queue:', error);
-            eventListeners['onQueueJoinFailed']?.(error);
-            throw error;
-        });
-}
-
-/**
- * Unregisters the user agent and leaves the call queue.
- */
-export function leaveQueue() {
-    if (!ua) throw new Error('SIP client not initialized');
-
-    ua.unregister()
-        .then(() => {
-            isInQueue = false;
-            console.log('Left queue successfully');
-            eventListeners['onQueueLeft']?.();
-        })
-        .catch(error => {
-            console.error('Failed to leave queue:', error);
-            eventListeners['onQueueLeaveFailed']?.(error);
-            throw error;
-        });
-}
-
-/**
- * Answers an incoming SIP call with predefined media constraints.
- */
->>>>>>> 70b39cf7
 export function answerCall() {
     if (!incomingSession) throw new Error('No incoming call to answer');
 
@@ -383,13 +279,7 @@
     eventListeners['onCallAnswered']?.(activeSession);
 }
 
-<<<<<<< HEAD
 // Reject incoming call
-=======
-/**
- * Rejects the current incoming SIP call.
- */
->>>>>>> 70b39cf7
 export function rejectCall() {
     if (!incomingSession) throw new Error('No incoming call to reject');
 
@@ -403,13 +293,7 @@
     eventListeners['onCallRejected']?.();
 }
 
-<<<<<<< HEAD
 // Hang up active call
-=======
-/**
- * Terminates the current active call session.
- */
->>>>>>> 70b39cf7
 export function hangupCall() {
     if (!activeSession) throw new Error('No active call to hang up');
 
@@ -419,24 +303,13 @@
     eventListeners['onCallEnded']?.();
 }
 
-<<<<<<< HEAD
 // Mute/unmute call
-=======
-/**
- * Mutes or unmutes the audio track of the active call.
- */
->>>>>>> 70b39cf7
 export function muteCall(mute = true) {
     if (!activeSession) throw new Error('No active call to mute');
 
-<<<<<<< HEAD
     try {
         const audioTrack = activeSession.connection.getSenders()
             .find(sender => sender.track && sender.track.kind === 'audio');
-=======
-    const audioTrack = activeSession.connection.getSenders()
-        .find(sender => sender.track.kind === 'audio');
->>>>>>> 70b39cf7
 
     if (audioTrack) {
         audioTrack.track.enabled = !mute;
@@ -445,13 +318,7 @@
     }
 }
 
-<<<<<<< HEAD
 // Send DTMF tone
-=======
-/**
- * Sends a DTMF tone (e.g., 1-9, *, #) during an active call.
- */
->>>>>>> 70b39cf7
 export function sendDTMF(tone, duration = 100, interToneGap = 500) {
     if (!activeSession) throw new Error('No active call to send DTMF');
 
@@ -460,18 +327,11 @@
     eventListeners['onDTMFSent']?.(tone);
 }
 
-<<<<<<< HEAD
 // Get call status
-=======
-/**
- * Returns the current SIP call and registration status.
- */
->>>>>>> 70b39cf7
 export function getCallStatus() {
     return {
         isInCall: !!activeSession,
         hasIncomingCall: !!incomingSession,
-<<<<<<< HEAD
         isRegistered: isRegistered,
         registrationState: isRegistered ? 'registered' : 'unregistered',
         connectionState: ua?.connectionState || 'disconnected',
@@ -481,22 +341,10 @@
             startTime: activeSession.start_time,
             isMuted: isCallMuted()
         } : null
-=======
-        isInQueue,
-        isRegistered: ua?.isRegistered() || false,
-        registrationState: ua?.registrationState || 'unregistered',
-        connectionState: ua?.connectionState || 'disconnected'
->>>>>>> 70b39cf7
     };
 }
 
-<<<<<<< HEAD
 // Check if call is muted
-=======
-/**
- * Checks if the active call is currently muted.
- */
->>>>>>> 70b39cf7
 function isCallMuted() {
     if (!activeSession) return false;
     const audioTrack = activeSession.connection.getSenders()
@@ -504,30 +352,7 @@
     return audioTrack ? !audioTrack.track.enabled : false;
 }
 
-<<<<<<< HEAD
 // Set up call event listeners
-=======
-/**
- * Registers an event listener callback.
- */
-export function on(event, callback) {
-    if (typeof callback !== 'function') {
-        throw new Error('Callback must be a function');
-    }
-    eventListeners[event] = callback;
-}
-
-/**
- * Unregisters an event listener.
- */
-export function off(event) {
-    delete eventListeners[event];
-}
-
-/**
- * Sets up SIP call event listeners on a session.
- */
->>>>>>> 70b39cf7
 function setupCallEvents(session) {
     session.on('progress', data => eventListeners['onCallProgress']?.(session, data));
     session.on('accepted', data => eventListeners['onCallAccepted']?.(session, data));
@@ -542,7 +367,6 @@
         if (session === incomingSession) incomingSession = null;
         eventListeners['onCallFailed']?.(session, data);
     });
-<<<<<<< HEAD
 
     session.on('peerconnection', (data) => {
         console.log('WebRTC peer connection event:', data);
@@ -608,19 +432,6 @@
 }
 
 // Transfer call
-=======
-    session.on('peerconnection', data => eventListeners['onPeerConnection']?.(session, data));
-    session.on('sending', data => eventListeners['onMediaSending']?.(session, data));
-    session.on('addstream', data => eventListeners['onRemoteStreamAdded']?.(session, data));
-    session.on('icecandidate', data => eventListeners['onIceCandidate']?.(session, data));
-    session.on('iceconnectionstatechange', data => eventListeners['onIceStateChange']?.(session, data));
-}
-
-/**
- * Transfers the current call to another SIP extension.
- * Supports both blind and attended transfer modes.
- */
->>>>>>> 70b39cf7
 export function transferCall(targetExtension, isBlind = true) {
     if (!activeSession || !activeSession.isEstablished()) {
         throw new Error('No active call to transfer');
@@ -643,7 +454,6 @@
     eventListeners['onCallTransferred']?.(targetExtension, isBlind);
 }
 
-<<<<<<< HEAD
 // Event management
 export function on(event, callback) {
     if (typeof callback !== 'function') {
@@ -657,11 +467,6 @@
 }
 
 // Clean up
-=======
-/**
- * Cleans up SIP sessions and unregisters the user agent.
- */
->>>>>>> 70b39cf7
 export function cleanup() {
     try {
         if (activeSession) {
@@ -691,37 +496,7 @@
     }
 }
 
-<<<<<<< HEAD
 // Update ICE servers
-=======
-/**
- * Initiates a new outgoing SIP call to a given target.
- */
-export function makeCall(target, options = {}) {
-    if (!ua) throw new Error('SIP client not initialized');
-
-    const domain = ua.configuration.uri.split('@')[1];
-    const targetUri = target.includes('@') ? target : `sip:${target}@${domain}`;
-
-    const callOptions = {
-        mediaConstraints: { audio: true, video: false },
-        pcConfig: { iceServers, iceTransportPolicy: 'all' },
-        rtcConstraints: { optional: [{ googDscp: true }] },
-        rtcOfferConstraints: { offerToReceiveAudio: true, offerToReceiveVideo: false },
-        ...options
-    };
-
-    const session = ua.call(targetUri, callOptions);
-    activeSession = session;
-    setupCallEvents(session);
-    console.log('Outgoing call initiated to:', target);
-    return session;
-}
-
-/**
- * Updates the ICE server list used for WebRTC connections.
- */
->>>>>>> 70b39cf7
 export function updateIceServers(newIceServers) {
     if (!Array.isArray(newIceServers)) {
         throw new Error('ICE servers must be an array');
