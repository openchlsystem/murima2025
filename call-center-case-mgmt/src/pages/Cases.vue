<<<<<<< HEAD
<template>
  <div>
    <!-- SidePanel Component -->
    <SidePanel :userRole="userRole" :isInQueue="isInQueue" :isProcessingQueue="isProcessingQueue"
      :currentCall="currentCall" @toggle-queue="handleQueueToggle" @logout="handleLogout"
      @sidebar-toggle="handleSidebarToggle" />

    <!-- Main Content -->
    <div class="main-content">
      <div class="cases-container">
        <div class="header">
          <div class="header-left">
            <h1>Cases</h1>
            <router-link to="/case-creation" class="add-case-btn">
              <svg width="16" height="16" viewBox="0 0 24 24" fill="none" xmlns="http://www.w3.org/2000/svg">
                <path d="M12 5V19M5 12H19" stroke="white" stroke-width="2" stroke-linecap="round"
                  stroke-linejoin="round" />
              </svg>
              Add New Case
            </router-link>
          </div>
          <button class="theme-toggle" @click="toggleTheme">
            <svg v-show="currentTheme === 'dark'" width="24" height="24" viewBox="0 0 24 24" fill="none"
              xmlns="http://www.w3.org/2000/svg">
              <path d="M21 12.79A9 9 0 1 1 11.21 3 7 7 0 0 0 21 12.79z" stroke="currentColor" stroke-width="2"
                stroke-linecap="round" stroke-linejoin="round" />
            </svg>
            <svg v-show="currentTheme === 'light'" width="24" height="24" viewBox="0 0 24 24" fill="none"
              xmlns="http://www.w3.org/2000/svg">
              <circle cx="12" cy="12" r="5" stroke="currentColor" stroke-width="2" stroke-linecap="round"
                stroke-linejoin="round" />
              <line x1="12" y1="1" x2="12" y2="3" stroke="currentColor" stroke-width="2" stroke-linecap="round"
                stroke-linejoin="round" />
              <line x1="12" y1="21" x2="12" y2="23" stroke="currentColor" stroke-width="2" stroke-linecap="round"
                stroke-linejoin="round" />
              <line x1="4.22" y1="4.22" x2="5.64" y2="5.64" stroke="currentColor" stroke-width="2"
                stroke-linecap="round" stroke-linejoin="round" />
              <line x1="18.36" y1="18.36" x2="19.78" y2="19.78" stroke="currentColor" stroke-width="2"
                stroke-linecap="round" stroke-linejoin="round" />
              <line x1="1" y1="12" x2="3" y2="12" stroke="currentColor" stroke-width="2" stroke-linecap="round"
                stroke-linejoin="round" />
              <line x1="21" y1="12" x2="23" y2="12" stroke="currentColor" stroke-width="2" stroke-linecap="round"
                stroke-linejoin="round" />
              <line x1="4.22" y1="19.78" x2="5.64" y2="18.36" stroke="currentColor" stroke-width="2"
                stroke-linecap="round" stroke-linejoin="round" />
              <line x1="18.36" y1="5.64" x2="19.78" y2="4.22" stroke="currentColor" stroke-width="2"
                stroke-linecap="round" stroke-linejoin="round" />
            </svg>
            <span>{{ currentTheme === 'dark' ? 'Light Mode' : 'Dark Mode' }}</span>
          </button>
=======
image.png<template>
<div>
  <!-- SidePanel Component -->
  <SidePanel 
    :userRole="userRole"
    :isInQueue="isInQueue"
    :isProcessingQueue="isProcessingQueue"
    :currentCall="currentCall"
    @toggle-queue="handleQueueToggle"
    @logout="handleLogout"
    @sidebar-toggle="handleSidebarToggle"
  />

  <!-- Main Content -->
  <div class="main-content">
    <div class="cases-container">
      <div class="header">
        <div class="header-left">
          <h1>Cases</h1>
          <router-link to="/case-creation" class="add-new-case-btn">
            Add New Case
          </router-link>
>>>>>>> e69f65fb
        </div>

        <div class="search-container">
          <input v-model="searchQuery" class="search-input" placeholder="Search cases..." type="text"
            @input="handleSearch" />
        </div>

        <div class="filter-tabs">
          <button v-for="filter in filters" :key="filter.id"
            :class="['filter-tab', { active: activeFilter === filter.id }]" @click="setActiveFilter(filter.id)">
            {{ filter.name }}
          </button>
        </div>

<<<<<<< HEAD
        <div class="cases-container-inner">
          <div class="cases-list">
            <h2 class="cases-title">Cases</h2>

            <div v-for="caseItem in filteredCases" :key="caseItem.id"
              :class="['case-item', { selected: selectedCaseId === caseItem.id }]" @click="selectCase(caseItem.id)">
              <div class="case-icon">
                <svg width="24" height="24" viewBox="0 0 24 24" fill="none" xmlns="http://www.w3.org/2000/svg">
                  <path d="M12 22C12 22 20 18 20 12V5L12 2L4 5V12C4 18 12 22 12 22Z" stroke="currentColor"
                    stroke-width="2" stroke-linecap="round" stroke-linejoin="round" />
                  <path d="M9 12L11 14L15 10" stroke="currentColor" stroke-width="2" stroke-linecap="round"
                    stroke-linejoin="round" />
                </svg>
              </div>
              <div class="case-details">
                <div class="case-title">{{ caseItem.title }}</div>
                <div class="case-meta">
                  <div class="case-priority">
                    <div :class="['priority-dot', caseItem.priority.toLowerCase()]"></div>
                    <span>{{ caseItem.priority }} priority</span>
                  </div>
                  <div class="case-assigned">
                    <span>{{ caseItem.assignedTo ? `Assigned: ${caseItem.assignedTo}` : 'Unassigned' }}</span>
                  </div>
=======
      <div class="cases-container-inner">
        <div class="cases-list">
          <h2 class="cases-title">Cases</h2>
          
          <div 
            v-for="caseItem in filteredCases" 
            :key="caseItem.id"
            :class="['case-item glass-card fine-border', { selected: selectedCaseId === caseItem.id }]"
            @click="selectCase(caseItem.id)"
          >
            <div class="case-icon">
              <svg width="24" height="24" viewBox="0 0 24 24" fill="none" xmlns="http://www.w3.org/2000/svg">
                <path d="M12 22C12 22 20 18 20 12V5L12 2L4 5V12C4 18 12 22 12 22Z" stroke="currentColor" stroke-width="2" stroke-linecap="round" stroke-linejoin="round"/>
                <path d="M9 12L11 14L15 10" stroke="currentColor" stroke-width="2" stroke-linecap="round" stroke-linejoin="round"/>
              </svg>
            </div>
            <div class="case-details">
              <div class="case-title">{{ caseItem.title }}</div>
              <div class="case-meta">
                <div class="case-priority">
                  <div :class="['priority-dot', caseItem.priority.toLowerCase()]" />
                  <span>{{ caseItem.priority }} priority</span>
                </div>
                <div v-if="selectedCaseId === caseItem.id" class="case-assigned">
                  <span>{{ caseItem.assignedTo ? `Assigned: ${caseItem.assignedTo}` : 'Unassigned' }}</span>
>>>>>>> e69f65fb
                </div>
              </div>
            </div>
          </div>
<<<<<<< HEAD

          <div class="case-detail" v-if="selectedCaseDetails">
            <div class="case-detail-header">
              <div class="case-detail-title">{{ selectedCaseDetails.caseTitle || selectedCaseDetails.title }}</div>
              <div class="case-detail-id">Case ID: {{ selectedCaseDetails.id }}</div>
=======
        </div>
        
        <!-- Side Drawer for Case Details -->
        <div class="case-detail-drawer" v-if="selectedCaseDetails">
          <div class="case-detail-drawer-header">
            <div class="case-detail-title">{{ selectedCaseDetails.caseTitle || selectedCaseDetails.title }}</div>
            <div class="case-detail-id">Case ID: {{ selectedCaseDetails.id }}</div>
            <button class="close-details" @click="selectedCaseId = null">×</button>
          </div>
          <div class="case-detail-content">
            <div class="detail-item">
              <div class="detail-label">Case Filer</div>
              <div class="detail-value">{{ selectedCaseDetails.caseFiler || 'N/A' }}</div>
            </div>
            
            <div class="detail-item">
              <div class="detail-label">Caseer</div>
              <div class="detail-value">{{ selectedCaseDetails.caseer || 'N/A' }}</div>
            </div>
            
            <div class="detail-item">
              <div class="detail-label">Case Priority</div>
              <div :class="['detail-value', selectedCaseDetails.priority.toLowerCase()]">{{ selectedCaseDetails.priority }}</div>
            </div>
            
            <div class="detail-item">
              <div class="detail-label">Jurisdiction</div>
              <div class="detail-value">{{ selectedCaseDetails.jurisdiction || 'N/A' }}</div>
>>>>>>> e69f65fb
            </div>

            <div class="case-detail-content">
              <div class="detail-item">
                <div class="detail-label">Case Filer</div>
                <div class="detail-value">{{ selectedCaseDetails.caseFiler || 'N/A' }}</div>
              </div>

              <div class="detail-item">
                <div class="detail-label">Caseer</div>
                <div class="detail-value">{{ selectedCaseDetails.caseer || 'N/A' }}</div>
              </div>

              <div class="detail-item">
                <div class="detail-label">Case Priority</div>
                <div :class="['detail-value', selectedCaseDetails.priority.toLowerCase()]">{{
                  selectedCaseDetails.priority }}</div>
              </div>

              <div class="detail-item">
                <div class="detail-label">Jurisdiction</div>
                <div class="detail-value">{{ selectedCaseDetails.jurisdiction || 'N/A' }}</div>
              </div>

              <div class="detail-item">
                <div class="detail-label">Disposition</div>
                <div :class="['detail-value', { abusive: selectedCaseDetails.disposition === 'Abusive Call' }]">
                  {{ selectedCaseDetails.disposition || 'N/A' }}
                </div>
              </div>

              <div class="detail-item">
                <div class="detail-label">Date</div>
                <div class="detail-value">{{ selectedCaseDetails.date || 'N/A' }}</div>
              </div>

              <div class="detail-item">
                <div class="detail-label">Escalated to</div>
                <div class="detail-value">{{ selectedCaseDetails.escalatedTo || 'N/A' }}</div>
              </div>
            </div>
          </div>
        </div>
      </div>
    </div>
  </div>
</template>

<script>
  import { ref, computed, onMounted } from 'vue'
  import { useRouter } from 'vue-router'
  import SidePanel from '@/components/SidePanel.vue'
  import { useCasesStore } from '../stores/cases/casesStore'

  export default {
    name: 'CasesPage',

    components: {
      SidePanel
    },

    setup() {
      const router = useRouter()
      const casesStore = useCasesStore()

      const { cases, fetchCases, fetchCaseTypes, fetchCaseStatuses, fetchMyAssignedCases, fetchMyTeamCases, fetchCaseDocuments, fetchCaseNotes, fetchCaseHistory, fetchCaseLinks, fetchCaseTemplates, fetchSLAs, fetchWorkflowRules, fetchAuditLogs, createCase, updateCase, deleteCase, getCaseById, getCaseDocumentsById, getCaseNotesById, getCaseHistoryById, getCaseLinksById } = casesStore


      // Reactive state
      const searchQuery = ref('')
      const activeFilter = ref('all')
      const selectedCaseId = ref('123456')
      const currentTheme = ref(localStorage.getItem('theme') || 'dark')

      // SidePanel related state
      const userRole = ref('super-admin')
      const isInQueue = ref(false)
      const isProcessingQueue = ref(false)
      const currentCall = ref(null)

      // Filter options
      const filters = ref([
        { id: 'all', name: 'All' },
        { id: 'open', name: 'Open', status: 'open' },
        { id: 'pending', name: 'Pending', status: 'pending' },
        { id: 'assigned', name: 'Assigned' },
        { id: 'closed', name: 'Closed', status: 'closed' },
        { id: 'today', name: 'Today' },
        { id: 'priority', name: 'Priority' }
      ])

      // Sample cases data
      

      // Computed properties
      const filteredCases = computed(() => {
        let filtered = cases.value

        if (searchQuery.value) {
          const query = searchQuery.value.toLowerCase()
          filtered = filtered.filter(c =>
            c.title.toLowerCase().includes(query) ||
            (c.assignedTo && c.assignedTo.toLowerCase().includes(query)) ||
            (c.caseFiler && c.caseFiler.toLowerCase().includes(query))
          )
        }

        if (activeFilter.value !== 'all') {
          const filterStatus = filters.value.find(f => f.id === activeFilter.value)?.status
          if (filterStatus) {
            filtered = filtered.filter(c => c.status === filterStatus)
          } else if (activeFilter.value === 'assigned') {
            filtered = filtered.filter(c => c.assignedTo)
          } else if (activeFilter.value === 'priority') {
            filtered = filtered.filter(c => c.priority === 'High')
          } else if (activeFilter.value === 'today') {
            filtered = filtered.filter(c => c.date && c.date.includes('16th Aug 2025'))
          }
        }

        return filtered
      })

      const selectedCaseDetails = computed(() => {
        if (!cases.value || !selectedCaseId.value) return null
        return cases.value.find(caseItem => caseItem?.id === selectedCaseId.value)
      })

      // Methods
      const handleQueueToggle = () => {
        isInQueue.value = !isInQueue.value
        console.log('Queue toggled:', isInQueue.value)
      }

      const handleLogout = () => {
        router.push('/')
      }

      const handleSidebarToggle = (collapsed) => {
        console.log('Sidebar toggled:', collapsed)
      }

      const applyTheme = (theme) => {
        const root = document.documentElement
        const themeSettings = {
          light: {
            '--background-color': '#f5f5f5',
            '--sidebar-bg': '#ffffff',
            '--content-bg': '#ffffff',
            '--text-color': '#333',
            '--text-secondary': '#666',
            '--border-color': '#ddd',
            '--card-bg': '#ffffff',
            '--header-bg': '#f0f0f0',
            '--input-bg': '#f0f0f0'
          },
          dark: {
            '--background-color': '#0a0a0a',
            '--sidebar-bg': '#111',
            '--content-bg': '#222',
            '--text-color': '#fff',
            '--text-secondary': '#aaa',
            '--border-color': '#333',
            '--card-bg': '#222',
            '--header-bg': '#333',
            '--input-bg': '#1a1a1a'
          },
          common: {
            '--accent-color': '#964B00',
            '--accent-hover': '#b25900',
            '--danger-color': '#ff3b30',
            '--success-color': '#4CAF50',
            '--pending-color': '#FFA500',
            '--unassigned-color': '#808080',
            '--highlight-color': '#ff3b30',
            '--high-priority': '#ff3b30',
            '--medium-priority': '#FFA500',
            '--low-priority': '#4CAF50'
          }
        }

        Object.entries(themeSettings[theme]).forEach(([key, value]) => {
          root.style.setProperty(key, value)
        })

        Object.entries(themeSettings.common).forEach(([key, value]) => {
          root.style.setProperty(key, value)
        })

        root.setAttribute('data-theme', theme)
      }

      const toggleTheme = () => {
        const newTheme = currentTheme.value === 'dark' ? 'light' : 'dark'
        localStorage.setItem('theme', newTheme)
        currentTheme.value = newTheme
        applyTheme(newTheme)
      }

      const setActiveFilter = (filterId) => {
        activeFilter.value = filterId
      }

      const selectCase = (caseId) => {
        selectedCaseId.value = caseId
      }

      const handleSearch = () => {
        // The filtering is handled by the computed property 'filteredCases'
      }

      onMounted(() => {
        const savedTheme = localStorage.getItem('theme')
        if (savedTheme) {
          currentTheme.value = savedTheme
        }
        applyTheme(currentTheme.value)
        fetchCases()
      })
      return {
        currentTheme,
        searchQuery,
        activeFilter,
        selectedCaseId,
        userRole,
        isInQueue,
        isProcessingQueue,
        currentCall,
        filters,
        cases,
        filteredCases,
        selectedCaseDetails,
        handleQueueToggle,
        handleLogout,
        handleSidebarToggle,
        toggleTheme,
        setActiveFilter,
        selectCase,
        handleSearch,
        fetchCases,
        fetchCaseTypes,
        fetchCaseStatuses,
        fetchMyAssignedCases,
        fetchMyTeamCases,
        fetchCaseDocuments,
        fetchCaseNotes,
        fetchCaseHistory,
        fetchCaseLinks,
        fetchCaseTemplates,
        fetchSLAs,
        fetchWorkflowRules,
        fetchAuditLogs,
        createCase,
        updateCase,
        deleteCase,
        getCaseById,
        getCaseDocumentsById,
        getCaseNotesById,
        getCaseHistoryById,
        getCaseLinksById
      }
    }
  }
</script>

<style>
<<<<<<< HEAD

  /* Global styles - not scoped */
  * {
    margin: 0;
    padding: 0;
    box-sizing: border-box;
    font-family: 'Inter', sans-serif;
  }

  body {
    background-color: var(--background-color);
    color: var(--text-color);
    display: flex;
    min-height: 100vh;
    transition: background-color 0.3s, color 0.3s;
    overflow: hidden;
  }

=======
/* Global styles - not scoped */
* {
  margin: 0;
  padding: 0;
  box-sizing: border-box;
  font-family: 'Inter', sans-serif;
}

body {
  background-color: var(--background-color);
  color: var(--text-color);
  display: flex;
  min-height: 100vh;
  transition: background-color 0.3s, color 0.3s;
  overflow: hidden;
}

.main-content {
  flex: 1;
  margin-left: var(--sidebar-width, 250px);
  height: 100vh;
  background-color: var(--content-bg);
  transition: margin-left 0.3s ease, background-color 0.3s;
  display: flex;
  flex-direction: column;
  overflow: hidden;
}

.cases-container {
  flex: 1;
  padding: 20px;
  height: auto;
  overflow: visible;
}

.cases-container::-webkit-scrollbar {
  width: 8px;
}

.cases-container::-webkit-scrollbar-track {
  background: transparent;
}

.cases-container::-webkit-scrollbar-thumb {
  background-color: rgba(255, 255, 255, 0.3);
  border-radius: 4px;
}

.cases-container::-webkit-scrollbar-thumb:hover {
  background-color: rgba(255, 255, 255, 0.5);
}

.header {
  display: flex;
  justify-content: space-between;
  align-items: center;
  margin-bottom: 20px;
  flex-shrink: 0;
}

.header-left {
  display: flex;
  align-items: center;
  gap: 20px;
}

.header h1 {
  font-size: 24px;
  font-weight: 600;
}

.add-new-case-btn {
  background: var(--accent-color);
  color: #fff;
  border: none;
  border-radius: 20px;
  padding: 0.6rem 1.4rem;
  font-weight: 700;
  font-size: 1rem;
  cursor: pointer;
  transition: background 0.2s;
  text-decoration: none;
  display: inline-block;
}

.add-new-case-btn:hover {
  background: var(--accent-hover);
}

.theme-toggle {
  background-color: var(--content-bg);
  color: var(--text-color);
  border: 1px solid var(--border-color);
  border-radius: 30px;
  padding: 8px 15px;
  font-size: 14px;
  cursor: pointer;
  display: flex;
  align-items: center;
  gap: 8px;
  transition: background-color 0.3s, color 0.3s, border-color 0.3s;
}

.theme-toggle:hover {
  background-color: var(--border-color);
}

.theme-toggle svg {
  width: 16px;
  height: 16px;
}

.search-container {
  margin-bottom: 20px;
  flex-shrink: 0;
}

.search-input {
  width: 100%;
  padding: 12px 20px;
  border-radius: 30px;
  border: none;
  background-color: var(--content-bg);
  color: var(--text-color);
  font-size: 14px;
  transition: border-color 0.3s, box-shadow 0.3s;
}

.search-input::placeholder {
  color: var(--text-secondary);
}

.search-input:focus {
  outline: none;
  box-shadow: 0 0 0 2px var(--accent-color);
}

.filter-tabs {
  display: flex;
  gap: 10px;
  margin-bottom: 20px;
  overflow-x: auto;
  padding-bottom: 5px;
  flex-shrink: 0;
}

.filter-tab {
  background-color: var(--content-bg);
  color: var(--text-color);
  border: none;
  border-radius: 30px;
  padding: 8px 15px;
  font-size: 14px;
  cursor: pointer;
  white-space: nowrap;
  transition: background-color 0.3s;
  font-weight: 500;
}

.filter-tab.active {
  background-color: var(--accent-color);
  color: white;
}

.filter-tab:hover:not(.active) {
  background-color: rgba(150, 75, 0, 0.1);
}

.cases-container-inner {
  display: flex;
  gap: 20px;
  flex: 1;
  height: auto;
  overflow: visible;
}

.cases-list {
  flex: 1;
  overflow-y: auto;
  overflow-x: hidden;
  max-height: calc(100vh - 140px); /* Adjust 140px as needed for header/filter height */
  scrollbar-width: thin;
  scrollbar-color: rgba(255, 255, 255, 0.3) transparent;
}

.cases-list::-webkit-scrollbar {
  width: 8px;
}

.cases-list::-webkit-scrollbar-track {
  background: transparent;
}

.cases-list::-webkit-scrollbar-thumb {
  background-color: rgba(255, 255, 255, 0.3);
  border-radius: 4px;
}

.cases-list::-webkit-scrollbar-thumb:hover {
  background-color: rgba(255, 255, 255, 0.5);
}

.cases-title {
  font-size: 18px;
  font-weight: 600;
  margin-bottom: 15px;
}

.case-item {
  display: flex;
  align-items: center;
  background: var(--content-bg);
  color: var(--text-color);
  border-radius: 15px;
  padding: 15px;
  box-shadow: 0 2px 8px rgba(0,0,0,0.04);
  transition: background 0.3s, color 0.3s, border 0.3s;
  border: 1.5px solid transparent;
  cursor: pointer;
  font-size: 15px;
  margin-bottom: 16px;
  min-height: 0;
  gap: 16px;
  min-width: 0;
  max-width: 100%;
  overflow: hidden;
}
.case-item.selected {
  border: 2px solid var(--accent-color);
  background: rgba(150,75,0,0.07);
  box-shadow: 0 2px 8px rgba(150,75,0,0.08);
}
.case-item:hover {
  background: rgba(150,75,0,0.04);
}
.case-icon {
  width: 40px;
  height: 40px;
  min-width: 40px;
  min-height: 40px;
  max-width: 40px;
  max-height: 40px;
  background: var(--accent-color, #964B00);
  border-radius: 50%;
  display: flex;
  justify-content: center;
  align-items: center;
  flex-shrink: 0;
  margin-right: 15px;
  margin-left: 0;
  border: 2px solid var(--accent-color);
  box-shadow: none;
  opacity: 1;
}
.case-icon svg {
  width: 18px;
  height: 18px;
  stroke: #fff;
  opacity: 1;
}
.case-details {
  flex: 1;
  min-width: 0;
  display: flex;
  flex-direction: column;
  gap: 6px;
  justify-content: center;
  width: 100%;
  overflow: hidden;
  padding-top: 0;
  word-break: break-word;
  overflow-wrap: break-word;
}
.case-title {
  font-size: 1rem;
  font-weight: 700;
  padding-top: 0;
  margin-bottom: 2px;
  letter-spacing: 0.01em;
  width: 100%;
  white-space: nowrap;
  overflow: hidden;
  text-overflow: ellipsis;
}
.case-meta {
  display: flex;
  flex-direction: column;
  gap: 4px;
  font-size: 13px;
  color: var(--text-secondary);
  width: 100%;
  white-space: nowrap;
  overflow: hidden;
  text-overflow: ellipsis;
  word-break: break-word;
  overflow-wrap: break-word;
}
.case-id {
  font-size: 0.95rem;
  color: #bbb;
  margin-bottom: 8px;
}
.case-priority {
  display: flex;
  align-items: center;
  gap: 8px;
  font-weight: 700;
  margin-bottom: 2px;
}
.case-assigned {
  display: flex;
  align-items: center;
  font-weight: 400;
  color: #888;
  margin-top: 2px;
}
.case-assigned span {
  word-wrap: break-word;
  overflow-wrap: break-word;
  font-size: 12px;
  width: 100%;
  white-space: nowrap;
  overflow: hidden;
  text-overflow: ellipsis;
}
.priority-dot {
  width: 11px;
  height: 11px;
  border-radius: 50%;
  flex-shrink: 0;
  border: 1.5px solid #fff;
  box-shadow: 0 0 0 2px rgba(0,0,0,0.08);
}
.priority-dot.high {
  background-color: var(--high-priority);
}
.priority-dot.medium {
  background-color: var(--medium-priority);
}
.priority-dot.low {
  background-color: var(--low-priority);
}
.case-detail-drawer {
  position: fixed;
  top: 0;
  right: 0;
  height: 100vh;
  width: 400px;
  max-width: 100vw;
  background: rgba(34,34,34,0.98);
  box-shadow: -4px 0 24px rgba(0,0,0,0.18);
  border-top-left-radius: 18px;
  border-bottom-left-radius: 18px;
  z-index: 1002;
  display: flex;
  flex-direction: column;
  padding: 0 0 0 0;
  animation: slideInDrawer 0.25s cubic-bezier(0.4,0,0.2,1);
}
@keyframes slideInDrawer {
  from { right: -400px; opacity: 0; }
  to { right: 0; opacity: 1; }
}
.case-detail-drawer-header {
  padding: 32px 24px 0 24px;
  position: relative;
  min-height: 56px;
}
.case-detail-drawer .case-detail-title {
  font-size: 1.35rem;
  font-weight: 800;
  margin-bottom: 2px;
  color: #fff;
  letter-spacing: 0.01em;
}
.case-detail-drawer .case-detail-id {
  font-size: 0.95rem;
  color: #bbb;
  margin-bottom: 8px;
}
.case-detail-drawer .close-details {
  position: absolute;
  top: 16px;
  right: 16px;
  width: 40px;
  height: 40px;
  background: rgba(0,0,0,0.06);
  border: none;
  color: #222;
  font-size: 2.1rem;
  font-weight: bold;
  border-radius: 50%;
  cursor: pointer;
  z-index: 10;
  display: flex;
  align-items: center;
  justify-content: center;
  transition: background 0.2s, color 0.2s;
}
[data-theme="dark"] .case-detail-drawer .close-details {
  background: rgba(255,255,255,0.08);
  color: #fff;
}
.case-detail-drawer .case-detail-content {
  padding: 18px 24px 24px 24px;
  display: flex;
  flex-direction: column;
  gap: 16px;
  scrollbar-width: thin;
  scrollbar-color: var(--accent-color) var(--content-bg);
  overflow-y: auto;
  max-height: calc(100vh - 100px);
}
.case-detail-drawer .detail-item {
  background: rgba(255,255,255,0.07);
  border-radius: 14px;
  padding: 16px 18px;
  margin-bottom: 0;
  box-shadow: 0 2px 8px rgba(0,0,0,0.07);
  border: 1px solid rgba(255,255,255,0.08);
  display: flex;
  flex-direction: column;
  gap: 4px;
}
.case-detail-drawer .detail-label {
  font-size: 1.01rem;
  color: #bbb;
  font-weight: 700;
  margin-bottom: 2px;
  letter-spacing: 0.01em;
}
.case-detail-drawer .detail-value {
  font-size: 1.13rem;
  color: #fff;
  font-weight: 600;
  letter-spacing: 0.01em;
}
.case-detail-drawer .detail-value.high { color: #ff3b30; font-weight: 700; }
.case-detail-drawer .detail-value.medium { color: #FFA500; font-weight: 700; }
.case-detail-drawer .detail-value.low { color: #4CAF50; font-weight: 700; }
.case-detail-drawer .detail-value.abusive { color: #ff3b30; }
/* Responsive styles */
@media (max-width: 1024px) {
  .cases-container-inner {
    flex-direction: column;
  }
  .case-detail-drawer {
    width: 100vw;
    border-radius: 0;
    left: 0;
    right: 0;
  }
}
@media (max-width: 768px) {
>>>>>>> e69f65fb
  .main-content {
    flex: 1;
    margin-left: var(--sidebar-width, 250px);
    height: 100vh;
    background-color: var(--background-color);
    transition: margin-left 0.3s ease, background-color 0.3s;
    display: flex;
    flex-direction: column;
    overflow: hidden;
  }

  .cases-container {
    flex: 1;
    padding: 20px;
    overflow-y: auto;
    overflow-x: hidden;
    scrollbar-width: thin;
    scrollbar-color: rgba(255, 255, 255, 0.3) transparent;
  }

  .cases-container::-webkit-scrollbar {
    width: 8px;
  }

  .cases-container::-webkit-scrollbar-track {
    background: transparent;
  }

  .cases-container::-webkit-scrollbar-thumb {
    background-color: rgba(255, 255, 255, 0.3);
    border-radius: 4px;
  }

  .cases-container::-webkit-scrollbar-thumb:hover {
    background-color: rgba(255, 255, 255, 0.5);
  }

  .header {
    display: flex;
    justify-content: space-between;
    align-items: center;
    margin-bottom: 20px;
    flex-shrink: 0;
  }

  .header-left {
    display: flex;
    align-items: center;
    gap: 20px;
  }

  .header h1 {
    font-size: 24px;
    font-weight: 600;
  }

  .add-case-btn {
    background-color: var(--accent-color);
    color: white;
    border: none;
    border-radius: 30px;
    padding: 10px 20px;
    font-size: 14px;
    font-weight: 600;
    cursor: pointer;
    display: flex;
    align-items: center;
    gap: 8px;
    text-decoration: none;
    transition: background-color 0.3s;
  }

  .add-case-btn:hover {
    background-color: var(--accent-hover);
  }

  .theme-toggle {
    background-color: var(--content-bg);
    color: var(--text-color);
    border: 1px solid var(--border-color);
    border-radius: 30px;
    padding: 8px 15px;
    font-size: 14px;
    cursor: pointer;
    display: flex;
    align-items: center;
    gap: 8px;
    transition: background-color 0.3s, color 0.3s, border-color 0.3s;
  }

  .theme-toggle:hover {
    background-color: var(--border-color);
  }

  .theme-toggle svg {
    width: 16px;
    height: 16px;
  }

  .search-container {
    margin-bottom: 20px;
    flex-shrink: 0;
  }

  .search-input {
    width: 100%;
    padding: 12px 20px;
    border-radius: 30px;
    border: none;
    background-color: var(--content-bg);
    color: var(--text-color);
    font-size: 14px;
    transition: border-color 0.3s, box-shadow 0.3s;
  }

  .search-input::placeholder {
    color: var(--text-secondary);
  }

  .search-input:focus {
    outline: none;
    box-shadow: 0 0 0 2px var(--accent-color);
  }

  .filter-tabs {
    display: flex;
    gap: 10px;
    margin-bottom: 20px;
    overflow-x: auto;
    padding-bottom: 5px;
    flex-shrink: 0;
  }

  .filter-tab {
    background-color: var(--content-bg);
    color: var(--text-color);
    border: none;
    border-radius: 30px;
    padding: 8px 15px;
    font-size: 14px;
    cursor: pointer;
    white-space: nowrap;
    transition: background-color 0.3s;
    font-weight: 500;
  }

  .filter-tab.active {
    background-color: var(--accent-color);
    color: white;
  }

  .filter-tab:hover:not(.active) {
    background-color: rgba(150, 75, 0, 0.1);
  }

  .cases-container-inner {
    display: flex;
    gap: 20px;
    flex: 1;
    overflow: hidden;
  }

  .cases-list {
    flex: 1;
    overflow-y: auto;
    overflow-x: hidden;
    scrollbar-width: thin;
    scrollbar-color: rgba(255, 255, 255, 0.3) transparent;
  }

  .cases-list::-webkit-scrollbar {
    width: 8px;
  }

  .cases-list::-webkit-scrollbar-track {
    background: transparent;
  }

  .cases-list::-webkit-scrollbar-thumb {
    background-color: rgba(255, 255, 255, 0.3);
    border-radius: 4px;
  }

  .cases-list::-webkit-scrollbar-thumb:hover {
    background-color: rgba(255, 255, 255, 0.5);
  }

  .cases-title {
    font-size: 18px;
    font-weight: 600;
    margin-bottom: 15px;
  }

  .case-item {
    background-color: var(--content-bg);
    border-radius: 15px;
    padding: 15px;
    margin-bottom: 15px;
    cursor: pointer;
    transition: transform 0.2s, box-shadow 0.2s, background-color 0.3s;
    display: flex;
    align-items: flex-start;
    gap: 15px;
    min-height: 80px;
  }

  .case-item:hover {
    transform: translateY(-3px);
    box-shadow: 0 5px 15px rgba(0, 0, 0, 0.1);
  }

  .case-item.selected {
    border: 2px solid var(--accent-color);
  }

  .case-icon {
    width: 40px;
    height: 40px;
    background-color: var(--background-color);
    border-radius: 50%;
    display: flex;
    justify-content: center;
    align-items: center;
    flex-shrink: 0;
    margin-top: 2px;
  }

  .case-icon svg {
    width: 20px;
    height: 20px;
    stroke: var(--text-color);
  }

  .case-details {
    flex: 1;
    min-width: 0;
    display: flex;
    flex-direction: column;
    gap: 8px;
  }

  .case-title {
    font-size: 16px;
    font-weight: 600;
    line-height: 1.3;
    word-wrap: break-word;
    overflow-wrap: break-word;
  }

  .case-meta {
    display: flex;
    flex-direction: column;
    gap: 4px;
    font-size: 12px;
    color: var(--text-secondary);
  }

  .case-priority {
    display: flex;
    align-items: center;
    gap: 6px;
  }

  .case-priority span {
    white-space: nowrap;
  }

  .case-assigned {
    display: flex;
    align-items: center;
  }

  .case-assigned span {
    word-wrap: break-word;
    overflow-wrap: break-word;
  }

  .priority-dot {
    width: 8px;
    height: 8px;
    border-radius: 50%;
    flex-shrink: 0;
  }

  .priority-dot.high {
    background-color: var(--high-priority);
  }

  .priority-dot.medium {
    background-color: var(--medium-priority);
  }

  .priority-dot.low {
    background-color: var(--low-priority);
  }

  .case-detail {
    background-color: var(--content-bg);
    border-radius: 15px;
    padding: 20px;
    width: 400px;
    flex-shrink: 0;
    overflow-y: auto;
    overflow-x: hidden;
    scrollbar-width: thin;
    scrollbar-color: rgba(255, 255, 255, 0.3) transparent;
  }

  .case-detail::-webkit-scrollbar {
    width: 8px;
  }

  .case-detail::-webkit-scrollbar-track {
    background: transparent;
  }

  .case-detail::-webkit-scrollbar-thumb {
    background-color: rgba(255, 255, 255, 0.3);
    border-radius: 4px;
  }

  .case-detail::-webkit-scrollbar-thumb:hover {
    background-color: rgba(255, 255, 255, 0.5);
  }

  .case-detail-header {
    margin-bottom: 20px;
  }

  .case-detail-title {
    font-size: 18px;
    font-weight: 600;
    margin-bottom: 5px;
  }

  .case-detail-id {
    font-size: 14px;
    color: var(--text-secondary);
  }

  .case-detail-content {
    display: flex;
    flex-direction: column;
    gap: 15px;
  }

  .detail-item {
    display: flex;
    flex-direction: column;
    gap: 5px;
  }

  .detail-label {
    font-size: 12px;
    color: var(--text-secondary);
  }

  .detail-value {
    font-size: 14px;
    font-weight: 500;
  }

  .detail-value.high {
    color: var(--high-priority);
    font-weight: 600;
  }

  .detail-value.medium {
    color: var(--medium-priority);
    font-weight: 600;
  }

  .detail-value.low {
    color: var(--low-priority);
    font-weight: 600;
  }

  .detail-value.abusive {
    color: var(--high-priority);
  }

  /* Responsive styles */
  @media (max-width: 1024px) {
    .cases-container-inner {
      flex-direction: column;
    }

    .case-detail {
      width: 100%;
    }
  }

  @media (max-width: 768px) {
    .main-content {
      margin-left: 0;
      padding: 15px;
    }

    .header {
      flex-direction: column;
      align-items: flex-start;
      gap: 15px;
    }

    .header-left {
      width: 100%;
      justify-content: space-between;
    }

    .header h1 {
      font-size: 20px;
    }

    .cases-container {
      padding: 10px;
    }

    .case-meta {
      font-size: 11px;
    }
  }
<<<<<<< HEAD
=======

  .cases-main-content {
    padding-top: 4px;
  }
}
.cases-main-content {
  padding-top: 8px;
}
:root {
  --drawer-bg-dark: rgba(34,34,34,0.98);
  --drawer-bg-light: #fff;
  --drawer-card-bg-dark: rgba(255,255,255,0.07);
  --drawer-card-bg-light: #f5f5f5;
  --drawer-card-border-dark: 1px solid rgba(255,255,255,0.08);
  --drawer-card-border-light: 1px solid #e0e0e0;
  --drawer-title-dark: #fff;
  --drawer-title-light: #222;
  --drawer-label-dark: #bbb;
  --drawer-label-light: #555;
  --drawer-value-dark: #fff;
  --drawer-value-light: #222;
  --drawer-value-high: #ff3b30;
  --drawer-value-medium: #FFA500;
  --drawer-value-low: #4CAF50;
  --priority-dot-border-dark: #fff;
  --priority-dot-border-light: #fff;
  --priority-dot-shadow: 0 0 0 2px rgba(0,0,0,0.08);
}
[data-theme="light"] .case-detail-drawer {
  background: var(--drawer-bg-light);
}
[data-theme="dark"] .case-detail-drawer {
  background: var(--drawer-bg-dark);
}
[data-theme="light"] .case-detail-drawer .detail-item {
  background: var(--drawer-card-bg-light);
  border: var(--drawer-card-border-light);
}
[data-theme="dark"] .case-detail-drawer .detail-item {
  background: var(--drawer-card-bg-dark);
  border: var(--drawer-card-border-dark);
}
[data-theme="light"] .case-detail-drawer .case-detail-title {
  color: var(--drawer-title-light);
}
[data-theme="dark"] .case-detail-drawer .case-detail-title {
  color: var(--drawer-title-dark);
}
[data-theme="light"] .case-detail-drawer .detail-label {
  color: var(--drawer-label-light);
}
[data-theme="dark"] .case-detail-drawer .detail-label {
  color: var(--drawer-label-dark);
}
[data-theme="light"] .case-detail-drawer .detail-value {
  color: var(--drawer-value-light);
}
[data-theme="dark"] .case-detail-drawer .detail-value {
  color: var(--drawer-value-dark);
}
[data-theme="light"] .case-detail-drawer .detail-value.high {
  color: var(--drawer-value-high);
}
[data-theme="light"] .case-detail-drawer .detail-value.medium {
  color: var(--drawer-value-medium);
}
[data-theme="light"] .case-detail-drawer .detail-value.low {
  color: var(--drawer-value-low);
}
[data-theme="dark"] .case-detail-drawer .detail-value.high {
  color: var(--drawer-value-high);
}
[data-theme="dark"] .case-detail-drawer .detail-value.medium {
  color: var(--drawer-value-medium);
}
[data-theme="dark"] .case-detail-drawer .detail-value.low {
  color: var(--drawer-value-low);
}
[data-theme="light"] .priority-dot {
  border: 1.5px solid var(--priority-dot-border-light);
  box-shadow: var(--priority-dot-shadow);
}
[data-theme="dark"] .priority-dot {
  border: 1.5px solid var(--priority-dot-border-dark);
  box-shadow: var(--priority-dot-shadow);
}
[data-theme="light"] .case-item.selected {
  border: 2px solid var(--accent-color);
  background: #fff8f0;
}
[data-theme="dark"] .case-item.selected {
  border: 2px solid var(--accent-color);
  background: rgba(150,75,0,0.08);
}
body.high-contrast .case-detail-drawer,
body.high-contrast .case-detail-drawer .detail-item,
body.high-contrast .case-detail-drawer .case-detail-title,
body.high-contrast .case-detail-drawer .detail-label,
body.high-contrast .case-detail-drawer .detail-value,
body.high-contrast .case-item.selected,
body.high-contrast .priority-dot {
  background: #000 !important;
  color: #fff !important;
  border-color: #fff !important;
}
body.high-contrast .priority-dot.high { background: #ff3b30 !important; }
body.high-contrast .priority-dot.medium { background: #FFA500 !important; }
body.high-contrast .priority-dot.low { background: #4CAF50 !important; }
@media (max-width: 900px) {
  .case-item {
    padding: 20px 18px 22px 18px;
    gap: 12px;
  }
  .case-icon {
    width: 36px;
    height: 36px;
    min-width: 36px;
    min-height: 36px;
    max-width: 36px;
    max-height: 36px;
    margin-right: 12px;
  }
  .case-title {
    font-size: 1rem;
  }
  .case-meta {
    font-size: 12px;
  }
}
@media (max-width: 600px) {
  .case-item {
    padding: 12px 6px 14px 6px;
    gap: 8px;
    border-radius: 12px;
  }
  .case-icon {
    width: 28px;
    height: 28px;
    min-width: 28px;
    min-height: 28px;
    max-width: 28px;
    max-height: 28px;
    margin-right: 6px;
  }
  .case-title {
    font-size: 0.95rem;
  }
  .case-meta {
    font-size: 11px;
  }
}
>>>>>>> e69f65fb
</style><|MERGE_RESOLUTION|>--- conflicted
+++ resolved
@@ -1,24 +1,94 @@
-<<<<<<< HEAD
 <template>
-  <div>
-    <!-- SidePanel Component -->
-    <SidePanel :userRole="userRole" :isInQueue="isInQueue" :isProcessingQueue="isProcessingQueue"
-      :currentCall="currentCall" @toggle-queue="handleQueueToggle" @logout="handleLogout"
-      @sidebar-toggle="handleSidebarToggle" />
-
-    <!-- Main Content -->
-    <div class="main-content">
-      <div class="cases-container">
-        <div class="header">
-          <div class="header-left">
-            <h1>Cases</h1>
-            <router-link to="/case-creation" class="add-case-btn">
-              <svg width="16" height="16" viewBox="0 0 24 24" fill="none" xmlns="http://www.w3.org/2000/svg">
-                <path d="M12 5V19M5 12H19" stroke="white" stroke-width="2" stroke-linecap="round"
-                  stroke-linejoin="round" />
+
+  <!-- SidePanel Component -->
+  <SidePanel 
+    :userRole="userRole"
+    :isInQueue="isInQueue"
+    :isProcessingQueue="isProcessingQueue"
+    :currentCall="currentCall"
+    @toggle-queue="handleQueueToggle"
+    @logout="handleLogout"
+    @sidebar-toggle="handleSidebarToggle"
+  />
+
+  <!-- Main Content -->
+  <div class="main-content">
+    <div class="cases-container">
+      <div class="header">
+        <div class="header-left">
+          <h1>Cases</h1>
+          <router-link to="/case-creation" class="add-new-case-btn">
+            Add New Case
+          </router-link>
+        </div>
+        <button class="theme-toggle" @click="toggleTheme">
+          <svg v-show="currentTheme === 'dark'" width="24" height="24" viewBox="0 0 24 24" fill="none" xmlns="http://www.w3.org/2000/svg">
+            <path d="M21 12.79A9 9 0 1 1 11.21 3 7 7 0 0 0 21 12.79z" stroke="currentColor" stroke-width="2" stroke-linecap="round" stroke-linejoin="round"/>
+          </svg>
+          <svg v-show="currentTheme === 'light'" width="24" height="24" viewBox="0 0 24 24" fill="none" xmlns="http://www.w3.org/2000/svg">
+            <circle cx="12" cy="12" r="5" stroke="currentColor" stroke-width="2" stroke-linecap="round" stroke-linejoin="round"/>
+            <line x1="12" y1="1" x2="12" y2="3" stroke="currentColor" stroke-width="2" stroke-linecap="round" stroke-linejoin="round"/>
+            <line x1="12" y1="21" x2="12" y2="23" stroke="currentColor" stroke-width="2" stroke-linecap="round" stroke-linejoin="round"/>
+            <line x1="4.22" y1="4.22" x2="5.64" y2="5.64" stroke="currentColor" stroke-width="2" stroke-linecap="round" stroke-linejoin="round"/>
+            <line x1="18.36" y1="18.36" x2="19.78" y2="19.78" stroke="currentColor" stroke-width="2" stroke-linecap="round" stroke-linejoin="round"/>
+            <line x1="1" y1="12" x2="3" y2="12" stroke="currentColor" stroke-width="2" stroke-linecap="round" stroke-linejoin="round"/>
+            <line x1="21" y1="12" x2="23" y2="12" stroke="currentColor" stroke-width="2" stroke-linecap="round" stroke-linejoin="round"/>
+            <line x1="4.22" y1="19.78" x2="5.64" y2="18.36" stroke="currentColor" stroke-width="2" stroke-linecap="round" stroke-linejoin="round"/>
+            <line x1="18.36" y1="5.64" x2="19.78" y2="4.22" stroke="currentColor" stroke-width="2" stroke-linecap="round" stroke-linejoin="round"/>
+          </svg>
+          <span>{{ currentTheme === 'dark' ? 'Light Mode' : 'Dark Mode' }}</span>
+        </button>
+      </div>
+
+      <div class="search-container">
+        <input 
+          v-model="searchQuery"
+          class="search-input" 
+          placeholder="Search cases..." 
+          type="text"
+          @input="handleSearch"
+        />
+      </div>
+
+      <div class="filter-tabs">
+        <button 
+          v-for="filter in filters" 
+          :key="filter.id"
+          :class="['filter-tab', { active: activeFilter === filter.id }]"
+          @click="setActiveFilter(filter.id)"
+        >
+          {{ filter.name }}
+        </button>
+      </div>
+
+      <div class="cases-container-inner">
+        <div class="cases-list">
+          <h2 class="cases-title">Cases</h2>
+          
+          <div 
+            v-for="caseItem in filteredCases" 
+            :key="caseItem.id"
+            :class="['case-item glass-card fine-border', { selected: selectedCaseId === caseItem.id }]"
+            @click="selectCase(caseItem.id)"
+          >
+            <div class="case-icon">
+              <svg width="24" height="24" viewBox="0 0 24 24" fill="none" xmlns="http://www.w3.org/2000/svg">
+                <path d="M12 22C12 22 20 18 20 12V5L12 2L4 5V12C4 18 12 22 12 22Z" stroke="currentColor" stroke-width="2" stroke-linecap="round" stroke-linejoin="round"/>
+                <path d="M9 12L11 14L15 10" stroke="currentColor" stroke-width="2" stroke-linecap="round" stroke-linejoin="round"/>
               </svg>
-              Add New Case
-            </router-link>
+            </div>
+            <div class="case-details">
+              <div class="case-title">{{ caseItem.title }}</div>
+              <div class="case-meta">
+                <div class="case-priority">
+                  <div :class="['priority-dot', caseItem.priority.toLowerCase()]" />
+                  <span>{{ caseItem.priority }} priority</span>
+                </div>
+                <div v-if="selectedCaseId === caseItem.id" class="case-assigned">
+                  <span>{{ caseItem.assignedTo ? `Assigned: ${caseItem.assignedTo}` : 'Unassigned' }}</span>
+                </div>
+              </div>
+            </div>
           </div>
           <button class="theme-toggle" @click="toggleTheme">
             <svg v-show="currentTheme === 'dark'" width="24" height="24" viewBox="0 0 24 24" fill="none"
@@ -49,107 +119,6 @@
             </svg>
             <span>{{ currentTheme === 'dark' ? 'Light Mode' : 'Dark Mode' }}</span>
           </button>
-=======
-image.png<template>
-<div>
-  <!-- SidePanel Component -->
-  <SidePanel 
-    :userRole="userRole"
-    :isInQueue="isInQueue"
-    :isProcessingQueue="isProcessingQueue"
-    :currentCall="currentCall"
-    @toggle-queue="handleQueueToggle"
-    @logout="handleLogout"
-    @sidebar-toggle="handleSidebarToggle"
-  />
-
-  <!-- Main Content -->
-  <div class="main-content">
-    <div class="cases-container">
-      <div class="header">
-        <div class="header-left">
-          <h1>Cases</h1>
-          <router-link to="/case-creation" class="add-new-case-btn">
-            Add New Case
-          </router-link>
->>>>>>> e69f65fb
-        </div>
-
-        <div class="search-container">
-          <input v-model="searchQuery" class="search-input" placeholder="Search cases..." type="text"
-            @input="handleSearch" />
-        </div>
-
-        <div class="filter-tabs">
-          <button v-for="filter in filters" :key="filter.id"
-            :class="['filter-tab', { active: activeFilter === filter.id }]" @click="setActiveFilter(filter.id)">
-            {{ filter.name }}
-          </button>
-        </div>
-
-<<<<<<< HEAD
-        <div class="cases-container-inner">
-          <div class="cases-list">
-            <h2 class="cases-title">Cases</h2>
-
-            <div v-for="caseItem in filteredCases" :key="caseItem.id"
-              :class="['case-item', { selected: selectedCaseId === caseItem.id }]" @click="selectCase(caseItem.id)">
-              <div class="case-icon">
-                <svg width="24" height="24" viewBox="0 0 24 24" fill="none" xmlns="http://www.w3.org/2000/svg">
-                  <path d="M12 22C12 22 20 18 20 12V5L12 2L4 5V12C4 18 12 22 12 22Z" stroke="currentColor"
-                    stroke-width="2" stroke-linecap="round" stroke-linejoin="round" />
-                  <path d="M9 12L11 14L15 10" stroke="currentColor" stroke-width="2" stroke-linecap="round"
-                    stroke-linejoin="round" />
-                </svg>
-              </div>
-              <div class="case-details">
-                <div class="case-title">{{ caseItem.title }}</div>
-                <div class="case-meta">
-                  <div class="case-priority">
-                    <div :class="['priority-dot', caseItem.priority.toLowerCase()]"></div>
-                    <span>{{ caseItem.priority }} priority</span>
-                  </div>
-                  <div class="case-assigned">
-                    <span>{{ caseItem.assignedTo ? `Assigned: ${caseItem.assignedTo}` : 'Unassigned' }}</span>
-                  </div>
-=======
-      <div class="cases-container-inner">
-        <div class="cases-list">
-          <h2 class="cases-title">Cases</h2>
-          
-          <div 
-            v-for="caseItem in filteredCases" 
-            :key="caseItem.id"
-            :class="['case-item glass-card fine-border', { selected: selectedCaseId === caseItem.id }]"
-            @click="selectCase(caseItem.id)"
-          >
-            <div class="case-icon">
-              <svg width="24" height="24" viewBox="0 0 24 24" fill="none" xmlns="http://www.w3.org/2000/svg">
-                <path d="M12 22C12 22 20 18 20 12V5L12 2L4 5V12C4 18 12 22 12 22Z" stroke="currentColor" stroke-width="2" stroke-linecap="round" stroke-linejoin="round"/>
-                <path d="M9 12L11 14L15 10" stroke="currentColor" stroke-width="2" stroke-linecap="round" stroke-linejoin="round"/>
-              </svg>
-            </div>
-            <div class="case-details">
-              <div class="case-title">{{ caseItem.title }}</div>
-              <div class="case-meta">
-                <div class="case-priority">
-                  <div :class="['priority-dot', caseItem.priority.toLowerCase()]" />
-                  <span>{{ caseItem.priority }} priority</span>
-                </div>
-                <div v-if="selectedCaseId === caseItem.id" class="case-assigned">
-                  <span>{{ caseItem.assignedTo ? `Assigned: ${caseItem.assignedTo}` : 'Unassigned' }}</span>
->>>>>>> e69f65fb
-                </div>
-              </div>
-            </div>
-          </div>
-<<<<<<< HEAD
-
-          <div class="case-detail" v-if="selectedCaseDetails">
-            <div class="case-detail-header">
-              <div class="case-detail-title">{{ selectedCaseDetails.caseTitle || selectedCaseDetails.title }}</div>
-              <div class="case-detail-id">Case ID: {{ selectedCaseDetails.id }}</div>
-=======
         </div>
         
         <!-- Side Drawer for Case Details -->
@@ -178,7 +147,20 @@
             <div class="detail-item">
               <div class="detail-label">Jurisdiction</div>
               <div class="detail-value">{{ selectedCaseDetails.jurisdiction || 'N/A' }}</div>
->>>>>>> e69f65fb
+            </div>
+            
+            <div class="detail-item">
+              <div class="detail-label">Disposition</div>
+              <div :class="['detail-value', { abusive: selectedCaseDetails.disposition === 'Abusive Call' }]">
+                {{ selectedCaseDetails.disposition || 'N/A' }}
+              </div>
+            </div>
+          </div>
+
+          <div class="case-detail" v-if="selectedCaseDetails">
+            <div class="case-detail-header">
+              <div class="case-detail-title">{{ selectedCaseDetails.caseTitle || selectedCaseDetails.title }}</div>
+              <div class="case-detail-id">Case ID: {{ selectedCaseDetails.id }}</div>
             </div>
 
             <div class="case-detail-content">
@@ -445,33 +427,6 @@
 </script>
 
 <style>
-<<<<<<< HEAD
-
-  /* Global styles - not scoped */
-  * {
-    margin: 0;
-    padding: 0;
-    box-sizing: border-box;
-    font-family: 'Inter', sans-serif;
-  }
-
-  body {
-    background-color: var(--background-color);
-    color: var(--text-color);
-    display: flex;
-    min-height: 100vh;
-    transition: background-color 0.3s, color 0.3s;
-    overflow: hidden;
-  }
-
-=======
-/* Global styles - not scoped */
-* {
-  margin: 0;
-  padding: 0;
-  box-sizing: border-box;
-  font-family: 'Inter', sans-serif;
-}
 
 body {
   background-color: var(--background-color);
@@ -919,7 +874,6 @@
   }
 }
 @media (max-width: 768px) {
->>>>>>> e69f65fb
   .main-content {
     flex: 1;
     margin-left: var(--sidebar-width, 250px);
@@ -1341,8 +1295,6 @@
       font-size: 11px;
     }
   }
-<<<<<<< HEAD
-=======
 
   .cases-main-content {
     padding-top: 4px;
@@ -1494,5 +1446,4 @@
     font-size: 11px;
   }
 }
->>>>>>> e69f65fb
 </style>