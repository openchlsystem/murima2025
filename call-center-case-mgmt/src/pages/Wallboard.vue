--- conflicted
+++ resolved
@@ -231,15 +231,9 @@
 </template>
 
 <script setup>
-<<<<<<< HEAD
-import SidePanel from '@/components/SidePanel.vue'
-import { ref, computed, onMounted } from 'vue'
-import { useThemeStore } from '@/stores/theme.js'
-=======
 import SidePanel from '../components/SidePanel.vue'
 import { ref, computed, onMounted } from 'vue'
 import { useThemeStore } from '../stores/theme.js'
->>>>>>> 9d9ce1c4
 
 // Theme store
 const themeStore = useThemeStore()
